# Release 0.12.1

### New features

<<<<<<< HEAD
* Adds the `x_quad_values` and `p_quad_values` functions. This allows calculation of x and p quadrature
  probability distributions by integrating across the Wigner function.
  [#270](https://github.com/XanaduAI/strawberryfields/pull/270)
=======
* A new `gaussian_unitary` circuitspec that can be used to compile any sequency of Gaussian
  transformations into a single `GaussianTransform` gate and a sequence of single mode `Dgate`s.
  [#238](https://github.com/XanaduAI/strawberryfields/pull/238)
>>>>>>> 2e62a215

### Improvements

* Add new Strawberry Fields applications paper to documentation
  [#274](https://github.com/XanaduAI/strawberryfields/pull/274)

* Update figure for GBS device in documentation
  [#275](https://github.com/XanaduAI/strawberryfields/pull/275)

### Bug fixes

* Fix installation issue with incorrect minimum version number for `thewalrus`
  [#272](https://github.com/XanaduAI/strawberryfields/pull/272)
  [#277](https://github.com/XanaduAI/strawberryfields/pull/277)

* Correct URL for image in `README`
  [#273](https://github.com/XanaduAI/strawberryfields/pull/273)

Jack Ceroni

---

# Release 0.12.0

### New features

* A new applications layer, allowing users to interface samples generated from near-term photonic
  devices with problems of practical interest. The `apps` package consists of the following
  modules:

  - The `apps.sample` module, for encoding graphs and molecules into Gaussian boson sampling
    (GBS) and generating corresponding samples.

  - The `apps.subgraph` module, providing a heuristic algorithm for finding dense subgraphs from GBS
    samples.

  - The `apps.clique` module, providing tools to convert subgraphs sampled from GBS into cliques and
    a heuristic to search for larger cliques.

  - The `apps.similarity` module, allowing users to embed graphs into high-dimensional feature
    spaces using GBS. Resulting feature vectors provide measures of graph similarity for machine
    learning tasks.

  - The `apps.points` module, allowing users to sample subsets of points according to new
    point processes that can be generated from a GBS device.

  - The `apps.vibronic` module, providing functionality to construct the vibronic absorption
    spectrum of a molecule from GBS samples.

### Improvements

* The documentation was improved and refactored. Changes include:

  - A brand new theme, now matching PennyLane
    [#262](https://github.com/XanaduAI/strawberryfields/pull/262)

  - The documentation has been restructured to make it
    easier to navigate
    [#266](https://github.com/XanaduAI/strawberryfields/pull/266)

### Contributors

This release contains contributions from (in alphabetical order):

Juan Miguel Arrazola, Tom Bromley, Josh Izaac, Soran Jahangiri, Nicolás Quesada

---

# Release 0.11.2

### New features

* Adds the MZgate to ops.py, representing a Mach-Zehnder interferometer. This is
  not a primitive of the existing simulator backends; rather, `_decompose()` is
  defined, decomposing it into an external phase shift, two 50-50 beamsplitters,
  and an internal phase shift.
  [#127](https://github.com/XanaduAI/strawberryfields/pull/127)

* The `Chip0Spec` circuit class now defines a `compile` method, allowing
  arbitrary unitaries comprised of `{Interferometer, BSgate, Rgate, MZgate}`
  operations to be validated and compiled to match the topology of chip0.
  [#127](https://github.com/XanaduAI/strawberryfields/pull/127)

* `strawberryfields.ops.BipartiteGraphEmbed` quantum decomposition now added,
  allowing a bipartite graph to be embedded on a device that allows for
  initial two-mode squeezed states, and block diagonal unitaries.

* Added threshold measurements, via the new operation `MeasureThreshold`,
  and provided implementation of this operation in the Gaussian backend.
  [#152](https://github.com/XanaduAI/strawberryfields/pull/152)

* Programs can now have free parameters/arguments which are only bound to
  numerical values when the Program is executed, by supplying the actual
  argument values to the `Engine.run` method.
  [#163](https://github.com/XanaduAI/strawberryfields/pull/163)

### API Changes

* The `strawberryfields.ops.Measure` shorthand has been deprecated in favour
  of `strawberryfields.ops.MeasureFock()`.
  [#145](https://github.com/XanaduAI/strawberryfields/pull/145)

* Several changes to the `strawberryfields.decompositions` module:
  [#127](https://github.com/XanaduAI/strawberryfields/pull/127)

  - The name `clements` has been replaced with `rectangular` to
    correspond with the shape of the resulting decomposition.

  - All interferometer decompositions (`rectangular`, `rectangular_phase_end`,
    `rectangular_symmetric`, and `triangular`) now have standardized outputs
    `(tlist, diag, tilist)`, so they can easily be swapped.

* Several changes to `ops.Interferometer`:
  [#127](https://github.com/XanaduAI/strawberryfields/pull/127)

  - The calculation of the ops.Interferometer decomposition has been moved from
    `__init__` to `_decompose()`, allowing the interferometer decomposition type
    to be set by a `CircuitSpec` during compilation.

  - `**kwargs` is now passed through from `Operation.decompose` -> `Gate.decompose`
    -> `SpecificOp._decompose`, allowing decomposition options to be passed during
    compilation.

  - `ops.Interferometer` now accepts the keyword argument `mesh` to be set during
    initialization, allowing the user to specify the decomposition they want.

* Moves the `Program.compile_seq` method to `CircuitSpecs.decompose`. This allows it
  to be accessed from the `CircuitSpec.compile` method. Furthermore, it now must also
  be passed the program registers, as compilation may sometimes require this.
  [#127](https://github.com/XanaduAI/strawberryfields/pull/127)

* Parameter class is replaced by `MeasuredParameter` and `FreeParameter`, both inheriting from
  `sympy.Symbol`. Fixed numeric parameters are handled by the built-in Python numeric
  classes and numpy arrays.
  [#163](https://github.com/XanaduAI/strawberryfields/pull/163)

* `Parameter`, `RegRefTransform` and `convert` are removed.
  [#163](https://github.com/XanaduAI/strawberryfields/pull/163)

### Improvements

* Photon-counting measurements can now be done in the Gaussian backend for states with nonzero displacement.
  [#154](https://github.com/XanaduAI/strawberryfields/pull/154)

* Added a new test for the cubic phase gate
  [#160](https://github.com/XanaduAI/strawberryfields/pull/160)

* Added new integration tests for the Gaussian gates that are not primitive,
  i.e., P, CX, CZ, and S2.
  [#173](https://github.com/XanaduAI/strawberryfields/pull/173)

### Bug fixes

* Fixed bug in `strawberryfields.decompositions.rectangular_symmetric` so its
  returned phases are all in the interval [0, 2*pi), and corrects the
  function docstring.
  [#196](https://github.com/XanaduAI/strawberryfields/pull/196)

* When using the `'gbs'` compilation target, the measured registers are now sorted in
  ascending order in the resulting compiled program.
  [#144](https://github.com/XanaduAI/strawberryfields/pull/144)

* Fixed typo in the Gaussian Boson Sampling example notebook.
  [#133](https://github.com/XanaduAI/strawberryfields/pull/133)

* Fixed a bug in the function `smeanxp` of the Gaussian Backend simulator.
  [#154](https://github.com/XanaduAI/strawberryfields/pull/154)

* Clarified description of matrices that are accepted by graph embed operation.
  [#147](https://github.com/XanaduAI/strawberryfields/pull/147)

* Fixed typos in the documentation of the CX gate and BSgate
  [#166](https://github.com/XanaduAI/strawberryfields/pull/166)
  [#167](https://github.com/XanaduAI/strawberryfields/pull/167)
  [#169](https://github.com/XanaduAI/strawberryfields/pull/169)

---

# Release 0.11.1

### Improvements

* Added the `circuit_spec` attribute to `BaseBackend` to denote which CircuitSpecs class
  should be used to validate programs for each backend
  [#125](https://github.com/XanaduAI/strawberryfields/pull/125).

* Removed the `return_state` keyword argument from `LocalEngine.run()`. Now no state
  object is returned if `modes==[]`.
  [#126](https://github.com/XanaduAI/strawberryfields/pull/126)

* Fixed a typo in the boson sampling tutorial.
  [#133](https://github.com/XanaduAI/strawberryfields/pull/133)

### Bug fixes

* Allows imported Blackbird programs to store `target` options
  as default run options. During eng.run, if no run options are provided
  as a keyword argument, the engine will fall back on the run options stored
  within the program.
  This fixes a bug where shots specified in Blackbird scripts were not being
  passed to `eng.run`.
  [#130](https://github.com/XanaduAI/strawberryfields/pull/130)

* Removes `ModuleNotFoundError` from the codebase, replacing all occurrences
  with `ImportError`. Since `ModuleNotFoundError` was only introduced in
  Python 3.6+, this fixes a bug where Strawberry Fields was not importable
  on Python 3.5
  [#124](https://github.com/XanaduAI/strawberryfields/pull/124).

* Updates the Chip0 template to use `MeasureFock() | [0, 1, 2, 3]`, which will
  allow correct fock measurement behaviour when simulated on the Gaussian backend
  [#124](https://github.com/XanaduAI/strawberryfields/pull/124).

* Fixed a bug in the `GraphEmbed` op, which was not correctly determining when a
  unitary was the identity
  [#128](https://github.com/XanaduAI/strawberryfields/pull/128).

---

# Release 0.11.0

This is a significant release, with breaking changes to how quantum programs are constructed and executed. For example, the following Strawberry Fields program, <= version 0.10:

```python
eng, q = sf.Engine(2, hbar=0.5)

with eng:
    Sgate(0.5) | q[0]
    MeasureFock() | q[0]

state = eng.run("fock", cutoff_dim=5)
ket = state.ket()
print(q[0].val)
```

would now be written, in v0.11, as follows:

```python
sf.hbar = 0.5
prog = sf.Program(2)
eng = sf.Engine("fock", backend_options={"cutoff_dim": 5})

with prog.context as q:
    Sgate(0.5) | q[0]
    MeasureFock() | q[0]

results = eng.run(prog)
ket = results.state.ket()
print(results.samples[0])
```

### New features

- The functionality of the `Engine` class has been divided into two new classes: `Program`, which represents a quantum circuit or a fragment thereof, and `Engine`, which executes `Program` instances.

- Introduced the `BaseEngine` abstract base class and the `LocalEngine` child class. `Engine` is kept as an alias for `LocalEngine`.

- The Engine API has been changed slightly:

  The engine is initialized with the required backend, as well as a `backend_options` dictionary, which is passed to the backend:

    ```python
    eng = sf.Engine("fock", backend_options={"cutoff_dim": 5}
    ```

  `LocalEngine.run()` now accepts a program to execute, and returns a `Result` object that contains both a state object (`Result.state`) and measurement samples (`Result.samples`):

    ```python
    results = eng.run(prog)
    state = results.state
    samples = results.samples
    ```

  - `compile_options` can be provided when calling `LocalEngine.run()`. These are passed to the `compile()` method of the program before execution.

  - `run_options` can be provided when calling `LocalEngine.run()`. These are used to determine the characteristics of the measurements and state contained in the `Results` object returned after the program is finished executing.

  - `shots` keyword argument can be passed to `run_options`, enabling multi-shot sampling. Supported only
    in the Gaussian backend, and only for Fock measurements.

 - The Gaussian backend now officially supports Fock-basis measurements (`MeasureFock`), but does not update the quantum state after a Fock measurement.

- Added the `io` module, which is used to save/load standalone Blackbird scripts from/into Strawberry Fields. Note that the Blackbird DSL has been spun off as an independent package and is now a dependency of Strawberry Fields.

- Added a new interferometer decomposition `mach_zehnder` to the decompositions module.

- Added a `Configuration` class, which is used to load, store, save, and modify configuration options for Strawberry Fields.

- `hbar` is now set globally for the entire session, by setting the value of `sf.hbar` (default is 2).


- Added the ability to generate random real (orthogonal) interferometers and random block diagonal symplectic and covariance matrices.

- Added two top-level functions:
    - `about()`, which prints human-readable system info including installed versions of various Python packages.
    - `cite()`, which prints a bibtex citation for SF.

- Added a glossary to the documentation.

### API Changes

- Added the `circuitspecs` subpackage, containing the `CircuitSpecs` class and a quantum circuit database.

  The database can be used to
    - Validate that a `Program` belongs in a specific circuit class.
    - Compile a `Program` for a desired circuit target, e.g., so that it can be executed on a given backend.
  The database includes a number of compilation targets, including Gaussian Boson Sampling circuits.

- The way hbar is handled has been simplified:
    - The backend API is now entirely hbar-independent, i.e., every backend API method is defined in terms of a and a^\dagger only, not x and p.
    - The backends always explicitly use `hbar=2` internally.
    - `hbar` is now a global, frontend-only variable that the user can set at the beginning of the session. It is used at the `Operation.apply()` level to scale the inputs and outputs of the backend API calls as needed, and inside the `State` objects.
    - The only backend API calls that need to do hbar scaling for the input parameters are the X, Z, and V gates, the Gaussian state decomposition, and homodyne measurements (both the returned value and postselection argument are scaled).

### Improvements

- Removed TensorFlow as an explicit dependency of Strawberry Fields. Advanced users can still install TensorFlow manually using `pip install tensorflow==1.3` and use as before.

- The behaviour and function signature of the `GraphEmbed` operation has been updated.

- Remove the unused `Command.decomp` instance attribute.

- Better error messages for the `New` operation when used outside of a circuit.

- Docstrings updated in the decompositions module.

- Docstrings for Fock backend reformatted and cleaned up.

- Cleaning up of citations and `references.bib` file.

- Typos in documentation fixed.

## Bug fixes

- Fixed a bug with installation on Windows for certain locales.
- Fixed a bug in the `New` operation.
- Bugfix in `Gate.merge()`
- Fixed bugs in `measure_fock` in the TensorFlow backend which caused samples to be evaluated independently and for conditional states to be potentially decoupled from the measurement results.
- Fixed a latent bug in `graph_embed`.
- Bugfix for Bloch-Messiah returning non-symplectic matrices when input is passive.

### Contributors

This release contains contributions from (in alphabetical order):

Ville Bergholm, Tom Bromley, Ish Dhand, Karel Dumon, Xueshi Guo, Josh Izaac, Nathan Killoran, Leonhard Neuhaus, Nicolás Quesada.

---


# Release 0.10

### New features

- Added two new utility functions to extract a numerical representation of a circuit from an Engine object: `extract_unitary` and `extract_channel`.

- Added a LaTeX quantum circuit drawer, that outputs the engine queue or the applied operations as a qcircuit compatible circuit diagram.

- Added support for an alternative form of Clements decomposition, where the local phases occur at the end rather than in the middle of the beamsplitter array. This decomposition is more symmetric than the intermediate one, which could make it more robust. This form also makes it easier to implement a tensor-network simulation of linear optics.

- Adds the `GraphEmbed` quantum operation/decomposition to the Strawberry Fields frontend. This allows the embedding of an arbitrary (complex-valued) weighted adjacency matrix into a Gaussian boson sampler.

- Adds support for the Reck decomposition

- Added documentation to the Quantum Algorithms section on CV quantum neural networks

### Improvements

- Test suite has been ported to pytest

- Linting improvements

- Made corrections to the Clements decomposition documentation and docstring, and fixed the Clements unit tests to ensure they are deterministic.

## Bug fixes

- Fixed Bloch-Messiah bug arising when singular values were degenerate. Previously, the Bloch-Messiah decomposition did not return matrices in the canonical symplectic form if one or more of the Bloch-Messiah singular values were degenerate.

### Contributors

This release contains contributions from (in alphabetical order):

Shahnawaz Ahmed, Thomas R. Bromley, Ish Dhand, Marcus Edwards, Christian Gogolin, Josh Izaac, Nathan Killoran, Filippo Miatto, Nicolás Quesada.


# Release 0.9

## Summary of changes from 0.8

### New features

- Updated the [Strawberry Fields gallery](https://strawberryfields.readthedocs.io/en/latest/gallery/gallery.html), featuring community-submitted content (tutorials, notebooks, repositories, blog posts, research papers, etc.) using Strawberry Fields

- Added the `@operation` decorator, which allows commonly-used algorithms and subroutines to be declared in blackbird code as one-liner operations

- Added a `ThermalLossChannel` to the Strawberry Fields API (currently supported by the Gaussian backend)

- Added a `poly_quad_expectation` method to the `state` objects for Gaussian and Fock backends

### Improvements

- New and improved tests

- Fixed typos in code/documentation

### Contributors

This release contains contributions from:

Juan Leni, Arthur Pesah, Brianna Gopaul, Nicolás Quesada, Josh Izaac, and Nathan Killoran.


# Release 0.8

## Summary of changes from 0.7

### New features
* You can now prepare multimode states in all backends, via the following new quantum operations in `strawberryfields.ops`:
    - `Ket`
    - `DensityMatrix`
    - `Gaussian`

  Both `Ket` and `DensityMatrix` work with the Fock backends, while `Gaussian` works with all three, applying the Williamson decomposition or, optionally, directly preparing the Gaussian backend with the provided Gaussian state.
* Added Gaussian decompositions to the front-end; these can be accessed via the new quantum operations `Interferometer`, `GaussianTransform`, `Gaussian`. These allow you to apply interferometers, Gaussian symplectic transformations, and prepare a state based on a covariance matrix respectively. You can also query the engine to determine the CV gate decompositions applied.
* Added the cross-Kerr interaction, accessible via the quantum operation `CKgate()`.
* Added utilities for creating random covariance, symplectic, and Gaussian unitary matrices in `strawberryfields.utils`.
* States can now be compared directly for equality - this is defined separately for Gaussian states and Fock basis states.


### Improvements
* The engine logic and behaviour has been overhauled, making it simpler to use and understand.
    - `eng.run()` and `eng.reset()` now allow the user to alter parameters such as `cutoff_dim` between runs.
    - `eng.reset_backend()` has been renamed to `eng.reset()`, and now also implicitly resets the queue.
    - The engine can now be reset even in the case of modes having being added/deleted, with no side effects. This is due to the presence of register checkpoints, allowing the engine to keep track of register changes.
    - `eng.print_applied()` keeps track of multiple simulation runs, by using nested lists.
* A new parameter class is introduced - this is a developmental change, and does not affect the user-facing parts of Strawberry Fields. All parameters passed to quantum operations are 'wrapped' in this parameter class, which also contains several high level mathematical and array/tensor manipulation functions and methods.


### Contributors
This release contains contributions from:

Ville Bergholm, Christian Gogolin, Nicolás Quesada, Josh Izaac, and Nathan Killoran.


---


# Release 0.7.3

## New features
* Added Gaussian decompositions to the front-end; these can be accessed via the new quantum operations `Interferometer`, `GaussianTransform`, `CovarianceState`. These allow you to apply interferometers, Gaussian symplectic transformations, and prepare a state based on a covariance matrix respectively. You can also query the engine to determine the CV gate decompositions applied.
* Added utilities for creating random covariance, symplectic, and gaussian unitary matrices in `strawberryfields.utils`.

## Improvements
* Created a separate package `strawberryfields-gpu` that requires `tensorflow-gpu`.
* Modified TFBackend to cache non-variable parts of the beamsplitter, to speed up computation.
* Minor performance improvement in `fock_prob()` by avoiding inverting a matrix twice.

## Bug fixes
* Fixed bug #10 by adding the ability to reset the Fock modeMap and GaussianCircuit class
* Fixed bug #11 by reshaping the Fock probabilities if the state happens to be pure states
* Fixed Clements decomposition bug where some phase angles weren't applied
* Fixed typo in displaced squeezed formula in documentation
* Fix to prevent beamsplitter prefactor cache from breaking things if using two graphs
* Fix bug #13, GaussianBackend.state() raises an IndexError if all modes in the state have been deleted.

---

# Release 0.7.2

## Bug fixes
* Fixed Tensorflow requirements in `setup.py`, so that installation will now work for versions of tensorflow>=1.3,<1.7

## Known issues
* Tensorflow version 1.7 introduces some breaking API changes, so is currently not supported by Strawberry Fields.

---

# Release 0.7.1

Initial public release.

### Contributors
This release contains contributions from:

Nathan Killoran, Josh Izaac, Nicolás Quesada, Matthew Amy, and Ville Bergholm.<|MERGE_RESOLUTION|>--- conflicted
+++ resolved
@@ -2,15 +2,13 @@
 
 ### New features
 
-<<<<<<< HEAD
 * Adds the `x_quad_values` and `p_quad_values` functions. This allows calculation of x and p quadrature
   probability distributions by integrating across the Wigner function.
   [#270](https://github.com/XanaduAI/strawberryfields/pull/270)
-=======
+
 * A new `gaussian_unitary` circuitspec that can be used to compile any sequency of Gaussian
   transformations into a single `GaussianTransform` gate and a sequence of single mode `Dgate`s.
   [#238](https://github.com/XanaduAI/strawberryfields/pull/238)
->>>>>>> 2e62a215
 
 ### Improvements
 
@@ -29,7 +27,11 @@
 * Correct URL for image in `README`
   [#273](https://github.com/XanaduAI/strawberryfields/pull/273)
 
-Jack Ceroni
+### Contributors
+
+This release contains contributions from (in alphabetical order):
+
+Jack Ceroni, Nicolás Quesada
 
 ---
 
