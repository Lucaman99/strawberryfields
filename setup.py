# Copyright 2019 Xanadu Quantum Technologies Inc.

# Licensed under the Apache License, Version 2.0 (the "License");
# you may not use this file except in compliance with the License.
# You may obtain a copy of the License at

#     http://www.apache.org/licenses/LICENSE-2.0

# Unless required by applicable law or agreed to in writing, software
# distributed under the License is distributed on an "AS IS" BASIS,
# WITHOUT WARRANTIES OR CONDITIONS OF ANY KIND, either express or implied.
# See the License for the specific language governing permissions and
# limitations under the License.

#!/usr/bin/env python3
import sys
import os
from setuptools import setup
# from sphinx.setup_command import BuildDoc

with open("strawberryfields/_version.py") as f:
	version = f.readlines()[-1].split()[-1].strip("\"'")

# cmdclass = {'build_docs': BuildDoc}

requirements = [
    "numpy>=1.16.3",
    "scipy>=1.0.0",
    "networkx>=2.0",
    "quantum-blackbird>=0.2.0",
<<<<<<< HEAD
    "hafnian>=0.6"
=======
    "toml",
    "appdirs"
>>>>>>> 5defeaf6
]

# extra_requirements = [
#     "tf": ["tensorflow>=1.3.0,<1.7"],
#     "tf_gpu": ["tensorflow-gpu>=1.3.0,<1.7"]
# ]

info = {
    'name': 'StrawberryFields',
    'version': version,
    'maintainer': 'Xanadu Inc.',
    'maintainer_email': 'nathan@xanadu.ai',
    'url': 'http://xanadu.ai',
    'license': 'Apache License 2.0',
    'packages': [
                    'strawberryfields',
                    'strawberryfields.devicespecs',
                    'strawberryfields.backends',
                    'strawberryfields.backends.tfbackend',
                    'strawberryfields.backends.fockbackend',
                    'strawberryfields.backends.gaussianbackend'
                ],
    'package_data': {'strawberryfields': ['backends/data/*']},
    'include_package_data': True,
    'description': 'Open source library for continuous-variable quantum computation',
    'long_description': open('README.rst').read(),
    'provides': ["strawberryfields"],
    'install_requires': requirements,
    # 'extras_require': extra_requirements,
    'command_options': {
        'build_sphinx': {
            'version': ('setup.py', version),
            'release': ('setup.py', version)}}
}

classifiers = [
    "Development Status :: 3 - Alpha",
    "Environment :: Console",
    "Intended Audience :: Science/Research",
    "License :: OSI Approved :: Apache Software License",
    "Natural Language :: English",
    "Operating System :: POSIX",
    "Operating System :: MacOS :: MacOS X",
    "Operating System :: POSIX :: Linux",
    "Operating System :: Microsoft :: Windows",
    "Programming Language :: Python",
    'Programming Language :: Python :: 3',
    'Programming Language :: Python :: 3.5',
    'Programming Language :: Python :: 3.6',
    'Programming Language :: Python :: 3 :: Only',
    "Topic :: Scientific/Engineering :: Physics"
]

setup(classifiers=classifiers, **(info))<|MERGE_RESOLUTION|>--- conflicted
+++ resolved
@@ -28,12 +28,9 @@
     "scipy>=1.0.0",
     "networkx>=2.0",
     "quantum-blackbird>=0.2.0",
-<<<<<<< HEAD
     "hafnian>=0.6"
-=======
     "toml",
     "appdirs"
->>>>>>> 5defeaf6
 ]
 
 # extra_requirements = [
