--- conflicted
+++ resolved
@@ -108,26 +108,7 @@
         eng, prog = setup_eng(2)
         res = eng.run(prog)
         assert isinstance(res.state, BaseState)
-<<<<<<< HEAD
         assert res.state.num_modes == 2
-=======
-
-    def test_return_samples(self, setup_eng):
-        """Engine returns measurement samples."""
-        eng, prog = setup_eng(2)
-        with prog.context as q:
-            ops.MeasureX | q[0]
-
-        res = eng.run(prog, run_options=None)
-        # one entry for each mode
-        assert len(res.samples) == 2
-        # the same samples can also be found in the regrefs
-        assert [r.val for r in prog.register] == res.samples
-        # first mode was measured
-        assert isinstance(res.samples[0], (numbers.Number, np.ndarray))
-        # second mode was not measured
-        assert res.samples[1] is None
->>>>>>> 9b46f822
 
     # TODO: Some of these tests should probably check *something* after execution
 
@@ -276,76 +257,88 @@
         state4 = eng.run(p2).state
         assert state3 == state4
 
+
+
+class TestResults:
+    """Integration tests for the Results class"""
+
+    def test_results_no_meas(self, setup_eng):
+        """Tests the Results object when a program containing no measurements is run."""
+        eng, p = setup_eng(3)
+        with p.context as q:
+            ops.Dgate(0.1) | q[0]
+        res = eng.run(p)
+
+        assert type(res.samples) == dict
+        assert len(res.samples) == 0
+        assert type(res.measured_modes) == list
+        assert len(res.measured_modes) == 0
+        assert type(res.samples_array) == np.ndarray
+        assert res.samples_array.shape == (0, 0)  # no entries or axes yet
+
     # TODO: when ``shots`` is incorporated into other backends, unmark this test
     @pytest.mark.backends("gaussian")
     def test_results_measure_fock_shots(self, setup_eng):
         """Tests that passing shots with a program containing MeasureFock
            returns a result whose entries have the right shapes and values"""
         shots = 5
-        expected = np.zeros(dtype=int, shape=(shots,))
+        zeros = np.zeros(dtype=int, shape=(shots,))
+
+        # measured in canonical order
+        expected_samples = {0: zeros, 1: zeros, 2: zeros}
+        expected_measured_modes = [0, 1, 2]
+        expected_samples_array = np.array([zeros] * 3)  # shape = (3,5)
 
         # all modes
         eng, p1 = setup_eng(3)
         with p1.context as q:
             ops.MeasureFock() | q
-<<<<<<< HEAD
-
-        samples = eng.run(p1, shots=shots).samples
-
-        assert type(samples) == dict
-        assert len(samples) == 3
-        assert np.all(samples[0] == expected)
-        assert np.all(samples[1] == expected)
-        assert np.all(samples[2] == expected)
-=======
-        samples = eng.run(p1, run_options={"shots": shots}).samples.astype(int)
-        assert samples.shape == (shots, 3)
-        assert all(samples[:, 0] == expected)
-        assert all(samples[:, 1] == expected)
-        assert all(samples[:, 2] == expected)
->>>>>>> 9b46f822
+
+        res = eng.run(p1, run_options={"shots": shots})
+
+        assert type(res.samples) == dict
+        assert len(res.samples) == 3
+        assert all([np.all(v == expected_samples[k]) for k, v in res.samples.items()])
+        assert res.measured_modes == expected_measured_modes
+        assert np.all(res.samples_array == expected_samples_array)
 
         # some modes
+        expected_samples = {0: zeros, 2: zeros}
+        expected_measured_modes = [0, 2]
+        expected_samples_array = np.array([zeros] * 2)  # shape = (2,5)
+
         eng, p2 = setup_eng(3)
         with p2.context as q:
             ops.MeasureFock() | (q[0], q[2])
-<<<<<<< HEAD
-
-        samples = eng.run(p2, shots=shots).samples
-
-        assert type(samples) == dict
-        assert len(samples) == 2
-        assert np.all(samples[0] == expected)
-        assert 1 not in samples
-        assert np.all(samples[2] == expected)
-=======
-        samples = eng.run(p2, run_options={"shots": shots}).samples
-        assert samples.shape == (shots, 3)
-        assert all(samples[:, 0].astype(int) == expected)
-        assert all(s is None for s in samples[:, 1])
-        assert all(samples[:, 2].astype(int) == expected)
->>>>>>> 9b46f822
+
+        res = eng.run(p2, run_options={"shots": shots})
+
+        assert type(res.samples) == dict
+        assert len(res.samples) == 2
+        assert 1 not in res.samples
+        assert all([np.all(v == expected_samples[k]) for k, v in res.samples.items()])
+        assert res.measured_modes == expected_measured_modes
+        assert np.all(res.samples_array == expected_samples_array)
 
         # one mode
+        expected_samples = {0: zeros}
+        expected_measured_modes = [0]
+        expected_samples_array = zeros
+
         eng, p3 = setup_eng(3)
         with p3.context as q:
             ops.MeasureFock() | q[0]
-<<<<<<< HEAD
-
-        samples = eng.run(p3, shots=shots).samples
-
-        assert type(samples) == dict
-        assert len(samples) == 1
-        assert np.all(samples[0] == expected)
-        assert 1 not in samples
-        assert 2 not in samples
-=======
-        samples = eng.run(p3, run_options={"shots": shots}).samples
-        assert samples.shape == (shots, 3)
-        assert all(samples[:, 0].astype(int) == expected)
-        assert all(s is None for s in samples[:, 1])
-        assert all(s is None for s in samples[:, 2])
->>>>>>> 9b46f822
+
+        res = eng.run(p3, run_options={"shots": shots})
+
+        assert type(res.samples) == dict
+        assert len(res.samples) == 1
+        assert 0 in res.samples
+        assert all([np.all(v == expected_samples[k]) for k, v in res.samples.items()])
+        assert res.measured_modes == expected_measured_modes
+        assert np.all(res.samples_array == expected_samples_array)
+
+
 
     # TODO: when ``shots`` is incorporated into other backends, delete this test
     @pytest.mark.backends("tf", "fock")
@@ -359,41 +352,7 @@
         with pytest.raises(NotImplementedError,
                            match="Measure has not been implemented in the '{}' backend "
                            "for the arguments {{'shots': {}}}".format(backend_name, shots)):
-            eng.run(p1, shots=shots).samples
-
-
-class TestResults:
-    """Integration tests for the Results class"""
-
-    def test_results_no_meas(self, setup_eng):
-        """Tests the Results object when a program containing no measurements is run."""
-        eng, p = setup_eng(3)
-        with p.context as q:
-            ops.Dgate(0.1) | q[0]
-        res = eng.run(p)
-
-        assert type(res.samples) == dict
-        assert len(res.samples) == 0
-        assert type(res.measured_modes) == list
-        assert len(res.measured_modes) == 0
-        assert type(res.samples_array) == np.ndarray
-        assert res.samples_array.shape == (0, 0)  # no entries or axes yet
-
-    def test_return_samples(self, setup_eng):
-        """Engine returns measurement samples."""
-        eng, prog = setup_eng(2)
-        with prog.context as q:
-            ops.MeasureX | q[0]
-
-        res = eng.run(prog)
-        # one entry for each mode
-        assert len(res.samples) == 1
-        # the same samples can also be found in the regrefs
-        assert np.all(prog.register[0].val == res.samples[0])
-        # first mode was measured
-        assert res.samples[0].dtype == float
-        # second mode was not measured
-        assert 1 not in res.samples
+            eng.run(p1, run_options={"shots": shots}).samples
 
 
 
@@ -452,56 +411,6 @@
         assert np.all(res.samples_array == expected_samples_array)
 
 
-    # TODO: when ``shots`` is incorporated into other backends, add here
-    @pytest.mark.backends("gaussian")
-    def test_results_all_measure_fock_with_shots(self, setup_eng):
-        """Tests the Results object when all modes are measured in the Fock basis
-            and a value for ``shots`` is given."""
-
-        shots = 5
-        zeros = [0] * shots
-
-        # measured in canonical order
-        expected_samples = {0: zeros, 1: zeros, 2: zeros}
-        expected_measured_modes = [0, 1, 2]
-        expected_samples_array = np.array([zeros] * 3)  # shape = (3,5)
-
-        eng, p1 = setup_eng(3)
-
-        with p1.context as q:
-            ops.Measure | q
-
-        res = eng.run(p1, shots=shots)
-
-        assert np.all(res.samples[0] == expected_samples[0])
-        assert np.all(res.samples[1] == expected_samples[1])
-        assert np.all(res.samples[2] == expected_samples[2])
-        assert res.measured_modes == expected_measured_modes
-        assert np.all(res.samples_array == expected_samples_array)
-
-    # TODO: when ``shots`` is incorporated into other backends, add here
-    @pytest.mark.backends("gaussian")
-    def test_results_subset_measure_fock_with_shots(self, setup_eng):
-        """Tests the Results object when a subset of modes are measured in the Fock basis
-            and a value for ``shots`` is given."""
-
-        shots = 5
-        zeros = np.zeros(shots)
-
-        # measured in canonical order
-        expected_samples = {0: zeros,
-                            2: zeros}
-        expected_measured_modes = [0, 2]
-        expected_samples_array = np.array([zeros] * 2)  # shape = (2,5)
-
-        eng, p1 = setup_eng(3)
-        with p1.context as q:
-            ops.Measure | (q[0], q[2])
-        res = eng.run(p1, shots=shots)
-
-        assert all([np.all(v == expected_samples[k]) for k, v in res.samples.items()])
-        assert res.measured_modes == expected_measured_modes
-        assert np.all(res.samples_array == expected_samples_array)
 
     @pytest.mark.backends("gaussian")
     def test_results_measure_heterodyne_no_shots(self, setup_eng):
@@ -539,7 +448,7 @@
         with pytest.raises(NotImplementedError,
                            match="The operation MeasureHD has not been "
                                  "implemented in the '{}' backend for the arguments {{'shots': {}}}".format(name, shots)):
-            res = eng.run(p, shots=shots)
+            res = eng.run(p, run_options={"shots": shots})
 
     def test_results_measure_homodyne_no_shots(self, setup_eng, batch_size):
         """Tests the Results object when all modes are measured with heterodyne
@@ -560,6 +469,10 @@
         assert type(res.samples) == dict
         assert len(res.samples) == 1
         assert 1 in res.samples
+        # the same samples can also be found in the regrefs
+        assert np.all(q[1].val == res.samples[1])
+        assert isinstance(res.samples[1], np.ndarray)
+        assert res.samples[1].dtype == float
         assert res.measured_modes == expected_measured_modes
         assert res.samples_array.shape == shape
         assert res.samples_array.dtype == np.float
@@ -584,12 +497,6 @@
         # TODO: replace with proper test when implemented
         name = eng.backend._short_name
         with pytest.raises(NotImplementedError,
-<<<<<<< HEAD
                            match="The operation MeasureHomodyne\({}\) has not been "
                                  "implemented in the '{}' backend for the arguments {{'shots': {}}}".format(c, name, shots)):
-            res = eng.run(p, shots=shots)
-=======
-                           match=r"""(Measure|MeasureFock) has not been implemented in {} """
-                                  """for the arguments {{'shots': {}}}""".format(backend_name, shots)):
-            eng.run(p1, run_options={"shots": shots}).samples
->>>>>>> 9b46f822
+            res = eng.run(p, run_options={"shots": shots})